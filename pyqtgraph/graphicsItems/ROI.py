# -*- coding: utf-8 -*-
"""
ROI.py -  Interactive graphics items for GraphicsView (ROI widgets)
Copyright 2010  Luke Campagnola
Distributed under MIT/X11 license. See license.txt for more infomation.

Implements a series of graphics items which display movable/scalable/rotatable shapes
for use as region-of-interest markers. ROI class automatically handles extraction 
of array data from ImageItems.

The ROI class is meant to serve as the base for more specific types; see several examples
of how to build an ROI at the bottom of the file.
"""

from ..Qt import QtCore, QtGui
#if not hasattr(QtCore, 'Signal'):
    #QtCore.Signal = QtCore.pyqtSignal
import numpy as np
from numpy.linalg import norm
import scipy.ndimage as ndimage
from ..Point import *
from ..SRTTransform import SRTTransform
from math import cos, sin
from .. import functions as fn
from .GraphicsObject import GraphicsObject
from .UIGraphicsItem import UIGraphicsItem

__all__ = [
    'ROI', 
    'TestROI', 'RectROI', 'EllipseROI', 'CircleROI', 'PolygonROI', 
    'LineROI', 'MultiLineROI', 'MultiRectROI', 'LineSegmentROI', 'PolyLineROI', 'SpiralROI',
]


def rectStr(r):
    return "[%f, %f] + [%f, %f]" % (r.x(), r.y(), r.width(), r.height())

class ROI(GraphicsObject):
<<<<<<< HEAD
    """
    Generic region-of-interest widget.
    
    Can be used for implementing many types of selection box with 
    rotate/translate/scale handles.
    ROIs can be customized to have a variety of shapes (by subclassing or using
    any of the built-in subclasses) and any combination of draggable handles
    that allow the user to manibulate the ROI.
    
    
    ======================= ====================================================
    **Signals**
=======
    """Generic region-of-interest widget. 
    Can be used for implementing many types of selection box with rotate/translate/scale handles.

    ======================= ====================================================
    **Signals:**
>>>>>>> da4bb3df
    sigRegionChangeFinished Emitted when the user stops dragging the ROI (or
                            one of its handles) or if the ROI is changed
                            programatically.
    sigRegionChangeStarted  Emitted when the user starts dragging the ROI (or
                            one of its handles).
    sigRegionChanged        Emitted any time the position of the ROI changes,
                            including while it is being dragged by the user.
    sigHoverEvent           Emitted when the mouse hovers over the ROI.
    sigClicked              Emitted when the user clicks on the ROI.
                            Note that clicking is disabled by default to prevent
                            stealing clicks from objects behind the ROI. To 
                            enable clicking, call 
                            roi.setAcceptedMouseButtons(QtCore.Qt.LeftButton). 
                            See QtGui.QGraphicsItem documentation for more 
                            details.
    sigRemoveRequested      Emitted when the user selects 'remove' from the 
                            ROI's context menu (if available).
    ======================= ====================================================
<<<<<<< HEAD
    
    
    ================ ===========================================================
    **Arguments**
    pos              (length-2 sequence) Indicates the position of the ROI's 
                     origin. For most ROIs, this is the lower-left corner of
                     its bounding rectangle.
    size             (length-2 sequence) Indicates the width and height of the 
                     ROI.
    angle            (float) The rotation of the ROI in degrees. Default is 0.
    invertible       (bool) If True, the user may resize the ROI to have 
                     negative width or height (assuming the ROI has scale
                     handles). Default is False.
    maxBounds        (QRect, QRectF, or None) Specifies boundaries that the ROI 
                     cannot be dragged outside of by the user. Default is None.
    snapSize         (float) The spacing of snap positions used when *scaleSnap*
                     or *translateSnap* are enabled. Default is 1.0.
    scaleSnap        (bool) If True, the width and height of the ROI are forced
                     to be integer multiples of *snapSize* when being resized
                     by the user. Default is False.
    translateSnap    (bool) If True, the x and y positions of the ROI are forced
                     to be integer multiples of *snapSize* when being resized
                     by the user. Default is False.
    rotateSnap       (bool) If True, the ROI angle is forced to a multiple of 
                     15 degrees when rotated by the user. Default is False.
    parent           (QGraphicsItem) The graphics item parent of this ROI. It
                     is generally not necessary to specify the parent.
    pen              (QPen or argument to pg.mkPen) The pen to use when drawing
                     the shape of the ROI.
    movable          (bool) If True, the ROI can be moved by dragging anywhere 
                     inside the ROI. Default is True.
    removable        (bool) If True, the ROI will be given a context menu with
                     an option to remove the ROI. The ROI emits
                     sigRemoveRequested when this menu action is selected.
                     Default is False.
    ================ ===========================================================
=======
>>>>>>> da4bb3df
    """
    
    sigRegionChangeFinished = QtCore.Signal(object)
    sigRegionChangeStarted = QtCore.Signal(object)
    sigRegionChanged = QtCore.Signal(object)
    sigHoverEvent = QtCore.Signal(object)
    sigClicked = QtCore.Signal(object, object)
    sigRemoveRequested = QtCore.Signal(object)
    
    def __init__(self, pos, size=Point(1, 1), angle=0.0, invertible=False, maxBounds=None, snapSize=1.0, scaleSnap=False, translateSnap=False, rotateSnap=False, parent=None, pen=None, movable=True, removable=False):
        #QObjectWorkaround.__init__(self)
        GraphicsObject.__init__(self, parent)
        self.setAcceptedMouseButtons(QtCore.Qt.NoButton)
        pos = Point(pos)
        size = Point(size)
        self.aspectLocked = False
        self.translatable = movable
        self.rotateAllowed = True
        self.removable = removable
        self.menu = None
        
        self.freeHandleMoved = False ## keep track of whether free handles have moved since last change signal was emitted.
        self.mouseHovering = False
        if pen is None:
            pen = (255, 255, 255)
        self.setPen(pen)
        
        self.handlePen = QtGui.QPen(QtGui.QColor(150, 255, 255))
        self.handles = []
        self.state = {'pos': Point(0,0), 'size': Point(1,1), 'angle': 0}  ## angle is in degrees for ease of Qt integration
        self.lastState = None
        self.setPos(pos)
        self.setAngle(angle)
        self.setSize(size)
        self.setZValue(10)
        self.isMoving = False
        
        self.handleSize = 5
        self.invertible = invertible
        self.maxBounds = maxBounds
        
        self.snapSize = snapSize
        self.translateSnap = translateSnap
        self.rotateSnap = rotateSnap
        self.scaleSnap = scaleSnap
        #self.setFlag(self.ItemIsSelectable, True)
    
    def getState(self):
        return self.stateCopy()

    def stateCopy(self):
        sc = {}
        sc['pos'] = Point(self.state['pos'])
        sc['size'] = Point(self.state['size'])
        sc['angle'] = self.state['angle']
        return sc
        
    def saveState(self):
        """Return the state of the widget in a format suitable for storing to 
        disk. (Points are converted to tuple)
        
        Combined with setState(), this allows ROIs to be easily saved and 
        restored."""
        state = {}
        state['pos'] = tuple(self.state['pos'])
        state['size'] = tuple(self.state['size'])
        state['angle'] = self.state['angle']
        return state
    
    def setState(self, state, update=True):
        """
        Set the state of the ROI from a structure generated by saveState() or
        getState().
        """
        self.setPos(state['pos'], update=False)
        self.setSize(state['size'], update=False)
        self.setAngle(state['angle'], update=update)
    
    def setZValue(self, z):
        QtGui.QGraphicsItem.setZValue(self, z)
        for h in self.handles:
            h['item'].setZValue(z+1)
        
    def parentBounds(self):
        """
        Return the bounding rectangle of this ROI in the coordinate system
        of its parent.        
        """
        return self.mapToParent(self.boundingRect()).boundingRect()

    def setPen(self, pen):
        """
        Set the pen to use when drawing the ROI shape.        
        """
        self.pen = fn.mkPen(pen)
        self.currentPen = self.pen
        self.update()
        
    def size(self):
        """Return the size (w,h) of the ROI."""
        return self.getState()['size']
        
    def pos(self):
        """Return the position (x,y) of the ROI's origin. 
        For most ROIs, this will be the lower-left corner."""
        return self.getState()['pos']
        
    def angle(self):
        """Return the angle of the ROI in degrees."""
        return self.getState()['angle']
        
    def setPos(self, pos, update=True, finish=True):
        """Set the position of the ROI (in the parent's coordinate system).
        By default, this will cause both sigRegionChanged and sigRegionChangeFinished to be emitted.
        
        If finish is False, then sigRegionChangeFinished will not be emitted. You can then use 
        stateChangeFinished() to cause the signal to be emitted after a series of state changes.
        
        If update is False, the state change will be remembered but not processed and no signals 
        will be emitted. You can then use stateChanged() to complete the state change. This allows
        multiple change functions to be called sequentially while minimizing processing overhead
        and repeated signals. Setting update=False also forces finish=False.
        """
        
        pos = Point(pos)
        self.state['pos'] = pos
        QtGui.QGraphicsItem.setPos(self, pos)
        if update:
            self.stateChanged(finish=finish)
        
    def setSize(self, size, update=True, finish=True):
        """Set the size of the ROI. May be specified as a QPoint, Point, or list of two values.
        See setPos() for an explanation of the update and finish arguments.
        """
        size = Point(size)
        self.prepareGeometryChange()
        self.state['size'] = size
        if update:
            self.stateChanged(finish=finish)
        
    def setAngle(self, angle, update=True, finish=True):
        """Set the angle of rotation (in degrees) for this ROI.
        See setPos() for an explanation of the update and finish arguments.
        """
        self.state['angle'] = angle
        tr = QtGui.QTransform()
        #tr.rotate(-angle * 180 / np.pi)
        tr.rotate(angle)
        self.setTransform(tr)
        if update:
            self.stateChanged(finish=finish)
        
    def scale(self, s, center=[0,0], update=True, finish=True):
        """
        Resize the ROI by scaling relative to *center*.
        See setPos() for an explanation of the *update* and *finish* arguments.
        """
        c = self.mapToParent(Point(center) * self.state['size'])
        self.prepareGeometryChange()
        newSize = self.state['size'] * s
        c1 = self.mapToParent(Point(center) * newSize)
        newPos = self.state['pos'] + c - c1
        
        self.setSize(newSize, update=False)
        self.setPos(newPos, update=update, finish=finish)
        
   
    def translate(self, *args, **kargs):
        """
        Move the ROI to a new position.
        Accepts either (x, y, snap) or ([x,y], snap) as arguments
        If the ROI is bounded and the move would exceed boundaries, then the ROI
        is moved to the nearest acceptable position instead.
        
        *snap* can be:
        
        =============== ==========================================================================
        None (default)  use self.translateSnap and self.snapSize to determine whether/how to snap
        False           do not snap
        Point(w,h)      snap to rectangular grid with spacing (w,h)
        True            snap using self.snapSize (and ignoring self.translateSnap)
        =============== ==========================================================================
           
        Also accepts *update* and *finish* arguments (see setPos() for a description of these).
        """

        if len(args) == 1:
            pt = args[0]
        else:
            pt = args
            
        newState = self.stateCopy()
        newState['pos'] = newState['pos'] + pt
        
        ## snap position
        #snap = kargs.get('snap', None)
        #if (snap is not False)   and   not (snap is None and self.translateSnap is False):
        
        snap = kargs.get('snap', None)
        if snap is None:
            snap = self.translateSnap
        if snap is not False:
            newState['pos'] = self.getSnapPosition(newState['pos'], snap=snap)
        
        #d = ev.scenePos() - self.mapToScene(self.pressPos)
        if self.maxBounds is not None:
            r = self.stateRect(newState)
            #r0 = self.sceneTransform().mapRect(self.boundingRect())
            d = Point(0,0)
            if self.maxBounds.left() > r.left():
                d[0] = self.maxBounds.left() - r.left()
            elif self.maxBounds.right() < r.right():
                d[0] = self.maxBounds.right() - r.right()
            if self.maxBounds.top() > r.top():
                d[1] = self.maxBounds.top() - r.top()
            elif self.maxBounds.bottom() < r.bottom():
                d[1] = self.maxBounds.bottom() - r.bottom()
            newState['pos'] += d
        
        #self.state['pos'] = newState['pos']
        update = kargs.get('update', True)
        finish = kargs.get('finish', True)
        self.setPos(newState['pos'], update=update, finish=finish)
        #if 'update' not in kargs or kargs['update'] is True:
        #self.stateChanged()

    def rotate(self, angle, update=True, finish=True):
        """
        Rotate the ROI by *angle* degrees. 
        
        Also accepts *update* and *finish* arguments (see setPos() for a 
        description of these).
        """
        self.setAngle(self.angle()+angle, update=update, finish=finish)

    def handleMoveStarted(self):
        self.preMoveState = self.getState()
    
    def addTranslateHandle(self, pos, axes=None, item=None, name=None, index=None):
        """
        Add a new translation handle to the ROI. Dragging the handle will move 
        the entire ROI without changing its angle or shape. 
        
        Note that, by default, ROIs may be moved by dragging anywhere inside the
        ROI. However, for larger ROIs it may be desirable to disable this and
        instead provide one or more translation handles.
        
        =================== ====================================================
        **Arguments**
        pos                 (length-2 sequence) The position of the handle 
                            relative to the shape of the ROI. A value of (0,0)
                            indicates the origin, whereas (1, 1) indicates the
                            upper-right corner, regardless of the ROI's size.
        item                The Handle instance to add. If None, a new handle
                            will be created.
        name                The name of this handle (optional). Handles are 
                            identified by name when calling 
                            getLocalHandlePositions and getSceneHandlePositions.
        =================== ====================================================
        """
        pos = Point(pos)
        return self.addHandle({'name': name, 'type': 't', 'pos': pos, 'item': item}, index=index)
    
    def addFreeHandle(self, pos=None, axes=None, item=None, name=None, index=None):
        """
        Add a new free handle to the ROI. Dragging free handles has no effect
        on the position or shape of the ROI. 
        
        =================== ====================================================
        **Arguments**
        pos                 (length-2 sequence) The position of the handle 
                            relative to the shape of the ROI. A value of (0,0)
                            indicates the origin, whereas (1, 1) indicates the
                            upper-right corner, regardless of the ROI's size.
        item                The Handle instance to add. If None, a new handle
                            will be created.
        name                The name of this handle (optional). Handles are 
                            identified by name when calling 
                            getLocalHandlePositions and getSceneHandlePositions.
        =================== ====================================================
        """
        if pos is not None:
            pos = Point(pos)
        return self.addHandle({'name': name, 'type': 'f', 'pos': pos, 'item': item}, index=index)
    
    def addScaleHandle(self, pos, center, axes=None, item=None, name=None, lockAspect=False, index=None):
        """
        Add a new scale handle to the ROI. Dragging a scale handle allows the
        user to change the height and/or width of the ROI.
        
        =================== ====================================================
        **Arguments**
        pos                 (length-2 sequence) The position of the handle 
                            relative to the shape of the ROI. A value of (0,0)
                            indicates the origin, whereas (1, 1) indicates the
                            upper-right corner, regardless of the ROI's size.
        center              (length-2 sequence) The center point around which 
                            scaling takes place. If the center point has the
                            same x or y value as the handle position, then 
                            scaling will be disabled for that axis.
        item                The Handle instance to add. If None, a new handle
                            will be created.
        name                The name of this handle (optional). Handles are 
                            identified by name when calling 
                            getLocalHandlePositions and getSceneHandlePositions.
        =================== ====================================================
        """
        pos = Point(pos)
        center = Point(center)
        info = {'name': name, 'type': 's', 'center': center, 'pos': pos, 'item': item, 'lockAspect': lockAspect}
        if pos.x() == center.x():
            info['xoff'] = True
        if pos.y() == center.y():
            info['yoff'] = True
        return self.addHandle(info, index=index)
    
    def addRotateHandle(self, pos, center, item=None, name=None, index=None):
        """
        Add a new rotation handle to the ROI. Dragging a rotation handle allows 
        the user to change the angle of the ROI.
        
        =================== ====================================================
        **Arguments**
        pos                 (length-2 sequence) The position of the handle 
                            relative to the shape of the ROI. A value of (0,0)
                            indicates the origin, whereas (1, 1) indicates the
                            upper-right corner, regardless of the ROI's size.
        center              (length-2 sequence) The center point around which 
                            rotation takes place.
        item                The Handle instance to add. If None, a new handle
                            will be created.
        name                The name of this handle (optional). Handles are 
                            identified by name when calling 
                            getLocalHandlePositions and getSceneHandlePositions.
        =================== ====================================================
        """
        pos = Point(pos)
        center = Point(center)
        return self.addHandle({'name': name, 'type': 'r', 'center': center, 'pos': pos, 'item': item}, index=index)
    
    def addScaleRotateHandle(self, pos, center, item=None, name=None, index=None):
        """
        Add a new scale+rotation handle to the ROI. When dragging a handle of 
        this type, the user can simultaneously rotate the ROI around an 
        arbitrary center point as well as scale the ROI by dragging the handle
        toward or away from the center point.
        
        =================== ====================================================
        **Arguments**
        pos                 (length-2 sequence) The position of the handle 
                            relative to the shape of the ROI. A value of (0,0)
                            indicates the origin, whereas (1, 1) indicates the
                            upper-right corner, regardless of the ROI's size.
        center              (length-2 sequence) The center point around which 
                            scaling and rotation take place.
        item                The Handle instance to add. If None, a new handle
                            will be created.
        name                The name of this handle (optional). Handles are 
                            identified by name when calling 
                            getLocalHandlePositions and getSceneHandlePositions.
        =================== ====================================================
        """
        pos = Point(pos)
        center = Point(center)
        if pos[0] != center[0] and pos[1] != center[1]:
            raise Exception("Scale/rotate handles must have either the same x or y coordinate as their center point.")
        return self.addHandle({'name': name, 'type': 'sr', 'center': center, 'pos': pos, 'item': item}, index=index)
    
    def addRotateFreeHandle(self, pos, center, axes=None, item=None, name=None, index=None):
        """
        Add a new rotation+free handle to the ROI. When dragging a handle of 
        this type, the user can rotate the ROI around an 
        arbitrary center point, while moving toward or away from the center 
        point has no effect on the shape of the ROI.
        
        =================== ====================================================
        **Arguments**
        pos                 (length-2 sequence) The position of the handle 
                            relative to the shape of the ROI. A value of (0,0)
                            indicates the origin, whereas (1, 1) indicates the
                            upper-right corner, regardless of the ROI's size.
        center              (length-2 sequence) The center point around which 
                            rotation takes place.
        item                The Handle instance to add. If None, a new handle
                            will be created.
        name                The name of this handle (optional). Handles are 
                            identified by name when calling 
                            getLocalHandlePositions and getSceneHandlePositions.
        =================== ====================================================
        """
        pos = Point(pos)
        center = Point(center)
        return self.addHandle({'name': name, 'type': 'rf', 'center': center, 'pos': pos, 'item': item}, index=index)
    
    def addHandle(self, info, index=None):
        ## If a Handle was not supplied, create it now
        if 'item' not in info or info['item'] is None:
            h = Handle(self.handleSize, typ=info['type'], pen=self.handlePen, parent=self)
            h.setPos(info['pos'] * self.state['size'])
            info['item'] = h
        else:
            h = info['item']
            if info['pos'] is None:
                info['pos'] = h.pos()
            
        ## connect the handle to this ROI
        #iid = len(self.handles)
        h.connectROI(self)
        if index is None:
            self.handles.append(info)
        else:
            self.handles.insert(index, info)
        
        h.setZValue(self.zValue()+1)
        self.stateChanged()
        return h
    
    def indexOfHandle(self, handle):
        """
        Return the index of *handle* in the list of this ROI's handles.
        """
        if isinstance(handle, Handle):
            index = [i for i, info in enumerate(self.handles) if info['item'] is handle]    
            if len(index) == 0:
                raise Exception("Cannot remove handle; it is not attached to this ROI")
            return index[0]
        else:
            return handle
        
    def removeHandle(self, handle):
        """Remove a handle from this ROI. Argument may be either a Handle 
        instance or the integer index of the handle."""
        index = self.indexOfHandle(handle)
            
        handle = self.handles[index]['item']
        self.handles.pop(index)
        handle.disconnectROI(self)
        if len(handle.rois) == 0:
            self.scene().removeItem(handle)
        self.stateChanged()
    
    def replaceHandle(self, oldHandle, newHandle):
        """Replace one handle in the ROI for another. This is useful when 
        connecting multiple ROIs together.
        
        *oldHandle* may be a Handle instance or the index of a handle to be
        replaced."""
        index = self.indexOfHandle(oldHandle)
        info = self.handles[index]
        self.removeHandle(index)
        info['item'] = newHandle
        info['pos'] = newHandle.pos()
        self.addHandle(info, index=index)
        
    def checkRemoveHandle(self, handle):
        ## This is used when displaying a Handle's context menu to determine
        ## whether removing is allowed. 
        ## Subclasses may wish to override this to disable the menu entry.
        ## Note: by default, handles are not user-removable even if this method returns True.
        return True
        
        
    def getLocalHandlePositions(self, index=None):
        """Returns the position of handles in the ROI's coordinate system.
        
        The format returned is a list of (name, pos) tuples.
        """
        if index == None:
            positions = []
            for h in self.handles:
                positions.append((h['name'], h['pos']))
            return positions
        else:
            return (self.handles[index]['name'], self.handles[index]['pos'])
            
    def getSceneHandlePositions(self, index=None):
        """Returns the position of handles in the scene coordinate system.
        
        The format returned is a list of (name, pos) tuples.
        """
        if index == None:
            positions = []
            for h in self.handles:
                positions.append((h['name'], h['item'].scenePos()))
            return positions
        else:
            return (self.handles[index]['name'], self.handles[index]['item'].scenePos())
        
    def getHandles(self):
        """
        Return a list of this ROI's Handles.
        """
        return [h['item'] for h in self.handles]
    
    def mapSceneToParent(self, pt):
        return self.mapToParent(self.mapFromScene(pt))

    def setSelected(self, s):
        QtGui.QGraphicsItem.setSelected(self, s)
        #print "select", self, s
        if s:
            for h in self.handles:
                h['item'].show()
        else:
            for h in self.handles:
                h['item'].hide()


    def hoverEvent(self, ev):
        hover = False
        if not ev.isExit():
            if self.translatable and ev.acceptDrags(QtCore.Qt.LeftButton):
                hover=True
                
            for btn in [QtCore.Qt.LeftButton, QtCore.Qt.RightButton, QtCore.Qt.MidButton]:
                if int(self.acceptedMouseButtons() & btn) > 0 and ev.acceptClicks(btn):
                    hover=True
            if self.contextMenuEnabled():
                ev.acceptClicks(QtCore.Qt.RightButton)
                
        if hover:
            self.setMouseHover(True)
            self.sigHoverEvent.emit(self)
            ev.acceptClicks(QtCore.Qt.LeftButton)  ## If the ROI is hilighted, we should accept all clicks to avoid confusion.
            ev.acceptClicks(QtCore.Qt.RightButton)
            ev.acceptClicks(QtCore.Qt.MidButton)
        else:
            self.setMouseHover(False)

    def setMouseHover(self, hover):
        ## Inform the ROI that the mouse is(not) hovering over it
        if self.mouseHovering == hover:
            return
        self.mouseHovering = hover
        if hover:
            self.currentPen = fn.mkPen(255, 255, 0)
        else:
            self.currentPen = self.pen
        self.update()

    def contextMenuEnabled(self):
        return self.removable
    
    def raiseContextMenu(self, ev):
        if not self.contextMenuEnabled():
            return
        menu = self.getMenu()
        menu = self.scene().addParentContextMenus(self, menu, ev)
        pos = ev.screenPos()
        menu.popup(QtCore.QPoint(pos.x(), pos.y()))

    def getMenu(self):
        if self.menu is None:
            self.menu = QtGui.QMenu()
            self.menu.setTitle("ROI")
            remAct = QtGui.QAction("Remove ROI", self.menu)
            remAct.triggered.connect(self.removeClicked)
            self.menu.addAction(remAct)
            self.menu.remAct = remAct
        return self.menu

    def removeClicked(self):
        ## Send remove event only after we have exited the menu event handler
        self.removeTimer = QtCore.QTimer()
        self.removeTimer.timeout.connect(lambda: self.sigRemoveRequested.emit(self))
        self.removeTimer.start(0)
        
    def mouseDragEvent(self, ev):
        if ev.isStart():
            #p = ev.pos()
            #if not self.isMoving and not self.shape().contains(p):
                #ev.ignore()
                #return        
            if ev.button() == QtCore.Qt.LeftButton:
                self.setSelected(True)
                if self.translatable:
                    self.isMoving = True
                    self.preMoveState = self.getState()
                    self.cursorOffset = self.pos() - self.mapToParent(ev.buttonDownPos())
                    self.sigRegionChangeStarted.emit(self)
                    ev.accept()
                else:
                    ev.ignore()

        elif ev.isFinish():
            if self.translatable:
                if self.isMoving:
                    self.stateChangeFinished()
                self.isMoving = False
            return

        if self.translatable and self.isMoving and ev.buttons() == QtCore.Qt.LeftButton:
            snap = True if (ev.modifiers() & QtCore.Qt.ControlModifier) else None
            newPos = self.mapToParent(ev.pos()) + self.cursorOffset
            self.translate(newPos - self.pos(), snap=snap, finish=False)
        
    def mouseClickEvent(self, ev):
        if ev.button() == QtCore.Qt.RightButton and self.isMoving:
            ev.accept()
            self.cancelMove()
        if ev.button() == QtCore.Qt.RightButton and self.contextMenuEnabled():
            self.raiseContextMenu(ev)
            ev.accept()
        elif int(ev.button() & self.acceptedMouseButtons()) > 0:
            ev.accept()
            self.sigClicked.emit(self, ev)
        else:
            ev.ignore()

    def cancelMove(self):
        self.isMoving = False
        self.setState(self.preMoveState)

    def checkPointMove(self, handle, pos, modifiers):
        """When handles move, they must ask the ROI if the move is acceptable.
        By default, this always returns True. Subclasses may wish override.
        """
        return True

    def movePoint(self, handle, pos, modifiers=QtCore.Qt.KeyboardModifier(), finish=True, coords='parent'):
        ## called by Handles when they are moved. 
        ## pos is the new position of the handle in scene coords, as requested by the handle.
        
        newState = self.stateCopy()
        index = self.indexOfHandle(handle)
        h = self.handles[index]
        p0 = self.mapToParent(h['pos'] * self.state['size'])
        p1 = Point(pos)
        
        if coords == 'parent':
            pass
        elif coords == 'scene':
            p1 = self.mapSceneToParent(p1)
        else:
            raise Exception("New point location must be given in either 'parent' or 'scene' coordinates.")

        
        ## transform p0 and p1 into parent's coordinates (same as scene coords if there is no parent). I forget why.
        #p0 = self.mapSceneToParent(p0)
        #p1 = self.mapSceneToParent(p1)

        ## Handles with a 'center' need to know their local position relative to the center point (lp0, lp1)
        if 'center' in h:
            c = h['center']
            cs = c * self.state['size']
            lp0 = self.mapFromParent(p0) - cs
            lp1 = self.mapFromParent(p1) - cs
        
        if h['type'] == 't':
            snap = True if (modifiers & QtCore.Qt.ControlModifier) else None
            #if self.translateSnap or ():
                #snap = Point(self.snapSize, self.snapSize)
            self.translate(p1-p0, snap=snap, update=False)
        
        elif h['type'] == 'f':
            newPos = self.mapFromParent(p1)
            h['item'].setPos(newPos)
            h['pos'] = newPos
            self.freeHandleMoved = True
            #self.sigRegionChanged.emit(self)  ## should be taken care of by call to stateChanged()
            
        elif h['type'] == 's':
            ## If a handle and its center have the same x or y value, we can't scale across that axis.
            if h['center'][0] == h['pos'][0]:
                lp1[0] = 0
            if h['center'][1] == h['pos'][1]:
                lp1[1] = 0
            
            ## snap 
            if self.scaleSnap or (modifiers & QtCore.Qt.ControlModifier):
                lp1[0] = round(lp1[0] / self.snapSize) * self.snapSize
                lp1[1] = round(lp1[1] / self.snapSize) * self.snapSize
                
            ## preserve aspect ratio (this can override snapping)
            if h['lockAspect'] or (modifiers & QtCore.Qt.AltModifier):
                #arv = Point(self.preMoveState['size']) - 
                lp1 = lp1.proj(lp0)
            
            ## determine scale factors and new size of ROI
            hs = h['pos'] - c
            if hs[0] == 0:
                hs[0] = 1
            if hs[1] == 0:
                hs[1] = 1
            newSize = lp1 / hs
            
            ## Perform some corrections and limit checks
            if newSize[0] == 0:
                newSize[0] = newState['size'][0]
            if newSize[1] == 0:
                newSize[1] = newState['size'][1]
            if not self.invertible:
                if newSize[0] < 0:
                    newSize[0] = newState['size'][0]
                if newSize[1] < 0:
                    newSize[1] = newState['size'][1]
            if self.aspectLocked:
                newSize[0] = newSize[1]
            
            ## Move ROI so the center point occupies the same scene location after the scale
            s0 = c * self.state['size']
            s1 = c * newSize
            cc = self.mapToParent(s0 - s1) - self.mapToParent(Point(0, 0))
            
            ## update state, do more boundary checks
            newState['size'] = newSize
            newState['pos'] = newState['pos'] + cc
            if self.maxBounds is not None:
                r = self.stateRect(newState)
                if not self.maxBounds.contains(r):
                    return
            
            self.setPos(newState['pos'], update=False)
            self.setSize(newState['size'], update=False)
        
        elif h['type'] in ['r', 'rf']:
            if h['type'] == 'rf':
                self.freeHandleMoved = True
            
            if not self.rotateAllowed:
                return
            ## If the handle is directly over its center point, we can't compute an angle.
            if lp1.length() == 0 or lp0.length() == 0:
                return
            
            ## determine new rotation angle, constrained if necessary
            ang = newState['angle'] - lp0.angle(lp1)
            if ang is None:  ## this should never happen..
                return
            if self.rotateSnap or (modifiers & QtCore.Qt.ControlModifier):
                ang = round(ang / 15.) * 15.  ## 180/12 = 15
            
            ## create rotation transform
            tr = QtGui.QTransform()
            tr.rotate(ang)
            
            ## move ROI so that center point remains stationary after rotate
            cc = self.mapToParent(cs) - (tr.map(cs) + self.state['pos'])
            newState['angle'] = ang
            newState['pos'] = newState['pos'] + cc
            
            ## check boundaries, update
            if self.maxBounds is not None:
                r = self.stateRect(newState)
                if not self.maxBounds.contains(r):
                    return
            #self.setTransform(tr)
            self.setPos(newState['pos'], update=False)
            self.setAngle(ang, update=False)
            #self.state = newState
            
            ## If this is a free-rotate handle, its distance from the center may change.
            
            if h['type'] == 'rf':
                h['item'].setPos(self.mapFromScene(p1))  ## changes ROI coordinates of handle
                
        elif h['type'] == 'sr':
            if h['center'][0] == h['pos'][0]:
                scaleAxis = 1
            else:
                scaleAxis = 0
            
            if lp1.length() == 0 or lp0.length() == 0:
                return
            
            ang = newState['angle'] - lp0.angle(lp1)
            if ang is None:
                return
            if self.rotateSnap or (modifiers & QtCore.Qt.ControlModifier):
                #ang = round(ang / (np.pi/12.)) * (np.pi/12.)
                ang = round(ang / 15.) * 15.
            
            hs = abs(h['pos'][scaleAxis] - c[scaleAxis])
            newState['size'][scaleAxis] = lp1.length() / hs
            #if self.scaleSnap or (modifiers & QtCore.Qt.ControlModifier):
            if self.scaleSnap:  ## use CTRL only for angular snap here.
                newState['size'][scaleAxis] = round(newState['size'][scaleAxis] / self.snapSize) * self.snapSize
            if newState['size'][scaleAxis] == 0:
                newState['size'][scaleAxis] = 1
                
            c1 = c * newState['size']
            tr = QtGui.QTransform()
            tr.rotate(ang)
            
            cc = self.mapToParent(cs) - (tr.map(c1) + self.state['pos'])
            newState['angle'] = ang
            newState['pos'] = newState['pos'] + cc
            if self.maxBounds is not None:
                r = self.stateRect(newState)
                if not self.maxBounds.contains(r):
                    return
            #self.setTransform(tr)
            #self.setPos(newState['pos'], update=False)
            #self.prepareGeometryChange()
            #self.state = newState
            self.setState(newState, update=False)
        
        self.stateChanged(finish=finish)
    
    def stateChanged(self, finish=True):
        """Process changes to the state of the ROI.
        If there are any changes, then the positions of handles are updated accordingly
        and sigRegionChanged is emitted. If finish is True, then 
        sigRegionChangeFinished will also be emitted."""
        
        changed = False
        if self.lastState is None:
            changed = True
        else:
            for k in list(self.state.keys()):
                if self.state[k] != self.lastState[k]:
                    changed = True
        
        self.prepareGeometryChange()
        if changed:
            ## Move all handles to match the current configuration of the ROI
            for h in self.handles:
                if h['item'] in self.childItems():
                    p = h['pos']
                    h['item'].setPos(h['pos'] * self.state['size'])
                #else:
                #    trans = self.state['pos']-self.lastState['pos']
                #    h['item'].setPos(h['pos'] + h['item'].parentItem().mapFromParent(trans))
                    
            self.update()
            self.sigRegionChanged.emit(self)
        elif self.freeHandleMoved:
            self.sigRegionChanged.emit(self)
            
        self.freeHandleMoved = False
        self.lastState = self.stateCopy()
            
        if finish:
            self.stateChangeFinished()
    
    def stateChangeFinished(self):
        self.sigRegionChangeFinished.emit(self)
    
    def stateRect(self, state):
        r = QtCore.QRectF(0, 0, state['size'][0], state['size'][1])
        tr = QtGui.QTransform()
        #tr.rotate(-state['angle'] * 180 / np.pi)
        tr.rotate(-state['angle'])
        r = tr.mapRect(r)
        return r.adjusted(state['pos'][0], state['pos'][1], state['pos'][0], state['pos'][1])
    
    
    def getSnapPosition(self, pos, snap=None):
        ## Given that pos has been requested, return the nearest snap-to position
        ## optionally, snap may be passed in to specify a rectangular snap grid.
        ## override this function for more interesting snap functionality..
        
        if snap is None or snap is True:
            if self.snapSize is None:
                return pos
            snap = Point(self.snapSize, self.snapSize)
        
        return Point(
            round(pos[0] / snap[0]) * snap[0],
            round(pos[1] / snap[1]) * snap[1]
        )
    
    def boundingRect(self):
        return QtCore.QRectF(0, 0, self.state['size'][0], self.state['size'][1]).normalized()

    def paint(self, p, opt, widget):
        p.save()
        r = self.boundingRect()
        p.setRenderHint(QtGui.QPainter.Antialiasing)
        p.setPen(self.currentPen)
        p.translate(r.left(), r.top())
        p.scale(r.width(), r.height())
        p.drawRect(0, 0, 1, 1)
        p.restore()

    def getArraySlice(self, data, img, axes=(0,1), returnSlice=True):
        """Return a tuple of slice objects that can be used to slice the region from data covered by this ROI.
        Also returns the transform which maps the ROI into data coordinates.
        
        If returnSlice is set to False, the function returns a pair of tuples with the values that would have 
        been used to generate the slice objects. ((ax0Start, ax0Stop), (ax1Start, ax1Stop))
        
        If the slice can not be computed (usually because the scene/transforms are not properly
        constructed yet), then the method returns None.
        """
        #print "getArraySlice"
        
        ## Determine shape of array along ROI axes
        dShape = (data.shape[axes[0]], data.shape[axes[1]])
        #print "  dshape", dShape
        
        ## Determine transform that maps ROI bounding box to image coordinates
        try:
            tr = self.sceneTransform() * fn.invertQTransform(img.sceneTransform())
        except np.linalg.linalg.LinAlgError:
            return None
            
        ## Modify transform to scale from image coords to data coords
        #m = QtGui.QTransform()
        tr.scale(float(dShape[0]) / img.width(), float(dShape[1]) / img.height())
        #tr = tr * m
        
        ## Transform ROI bounds into data bounds
        dataBounds = tr.mapRect(self.boundingRect())
        #print "  boundingRect:", self.boundingRect()
        #print "  dataBounds:", dataBounds
        
        ## Intersect transformed ROI bounds with data bounds
        intBounds = dataBounds.intersect(QtCore.QRectF(0, 0, dShape[0], dShape[1]))
        #print "  intBounds:", intBounds
        
        ## Determine index values to use when referencing the array. 
        bounds = (
            (int(min(intBounds.left(), intBounds.right())), int(1+max(intBounds.left(), intBounds.right()))),
            (int(min(intBounds.bottom(), intBounds.top())), int(1+max(intBounds.bottom(), intBounds.top())))
        )
        #print "  bounds:", bounds
        
        if returnSlice:
            ## Create slice objects
            sl = [slice(None)] * data.ndim
            sl[axes[0]] = slice(*bounds[0])
            sl[axes[1]] = slice(*bounds[1])
            return tuple(sl), tr
        else:
            return bounds, tr

    def getArrayRegion(self, data, img, axes=(0,1), returnMappedCoords=False, **kwds):
        """Use the position and orientation of this ROI relative to an imageItem 
        to pull a slice from an array.
        
        =================== ====================================================
        **Arguments**
        data                The array to slice from. Note that this array does
                            *not* have to be the same data that is represented
                            in *img*.
        img                 (ImageItem or other suitable QGraphicsItem)
                            Used to determine the relationship between the 
                            ROI and the boundaries of *data*.
        axes                (length-2 tuple) Specifies the axes in *data* that
                            correspond to the x and y axes of *img*.
        returnMappedCoords  (bool) If True, the array slice is returned along
                            with a corresponding array of coordinates that were
                            used to extract data from the original array.
        \**kwds             All keyword arguments are passed to 
                            :func:`affineSlice <pyqtgraph.affineSlice>`.
        =================== ====================================================
        
        This method uses :func:`affineSlice <pyqtgraph.affineSlice>` to generate
        the slice from *data* and uses :func:`getAffineSliceParams <pyqtgraph.ROI.getAffineSliceParams>` to determine the parameters to 
        pass to :func:`affineSlice <pyqtgraph.affineSlice>`.
        
        If *returnMappedCoords* is True, then the method returns a tuple (result, coords) 
        such that coords is the set of coordinates used to interpolate values from the original
        data, mapped into the parent coordinate system of the image. This is useful, when slicing
        data from images that have been transformed, for determining the location of each value
        in the sliced data.
        
        All extra keyword arguments are passed to :func:`affineSlice <pyqtgraph.affineSlice>`.
        """
        
        shape, vectors, origin = self.getAffineSliceParams(data, img, axes)
        if not returnMappedCoords:
            return fn.affineSlice(data, shape=shape, vectors=vectors, origin=origin, axes=axes, **kwds)
        else:
            kwds['returnCoords'] = True
            result, coords = fn.affineSlice(data, shape=shape, vectors=vectors, origin=origin, axes=axes, **kwds)
            #tr = fn.transformToArray(img.transform())[:2]  ## remove perspective transform values
            
            ### separate translation from scale/rotate
            #translate = tr[:,2]
            #tr = tr[:,:2]
            #tr = tr.reshape((2,2) + (1,)*(coords.ndim-1))
            #coords = coords[np.newaxis, ...]
            
            ### map coordinates and return
            #mapped = (tr*coords).sum(axis=0)  ## apply scale/rotate
            #mapped += translate.reshape((2,1,1))
            mapped = fn.transformCoordinates(img.transform(), coords)
            return result, mapped
            
            
        ### transpose data so x and y are the first 2 axes
        #trAx = range(0, data.ndim)
        #trAx.remove(axes[0])
        #trAx.remove(axes[1])
        #tr1 = tuple(axes) + tuple(trAx)
        #arr = data.transpose(tr1)
        
        ### Determine the minimal area of the data we will need
        #(dataBounds, roiDataTransform) = self.getArraySlice(data, img, returnSlice=False, axes=axes)

        ### Pad data boundaries by 1px if possible
        #dataBounds = (
            #(max(dataBounds[0][0]-1, 0), min(dataBounds[0][1]+1, arr.shape[0])),
            #(max(dataBounds[1][0]-1, 0), min(dataBounds[1][1]+1, arr.shape[1]))
        #)

        ### Extract minimal data from array
        #arr1 = arr[dataBounds[0][0]:dataBounds[0][1], dataBounds[1][0]:dataBounds[1][1]]
        
        ### Update roiDataTransform to reflect this extraction
        #roiDataTransform *= QtGui.QTransform().translate(-dataBounds[0][0], -dataBounds[1][0]) 
        #### (roiDataTransform now maps from ROI coords to extracted data coords)
        
        
        ### Rotate array
        #if abs(self.state['angle']) > 1e-5:
            #arr2 = ndimage.rotate(arr1, self.state['angle'] * 180 / np.pi, order=1)
            
            ### update data transforms to reflect this rotation
            #rot = QtGui.QTransform().rotate(self.state['angle'] * 180 / np.pi)
            #roiDataTransform *= rot
            
            ### The rotation also causes a shift which must be accounted for:
            #dataBound = QtCore.QRectF(0, 0, arr1.shape[0], arr1.shape[1])
            #rotBound = rot.mapRect(dataBound)
            #roiDataTransform *= QtGui.QTransform().translate(-rotBound.left(), -rotBound.top())
            
        #else:
            #arr2 = arr1
        
        
        
        #### Shift off partial pixels
        ## 1. map ROI into current data space
        #roiBounds = roiDataTransform.mapRect(self.boundingRect())
        
        ## 2. Determine amount to shift data
        #shift = (int(roiBounds.left()) - roiBounds.left(), int(roiBounds.bottom()) - roiBounds.bottom())
        #if abs(shift[0]) > 1e-6 or abs(shift[1]) > 1e-6:
            ## 3. pad array with 0s before shifting
            #arr2a = np.zeros((arr2.shape[0]+2, arr2.shape[1]+2) + arr2.shape[2:], dtype=arr2.dtype)
            #arr2a[1:-1, 1:-1] = arr2
            
            ## 4. shift array and udpate transforms
            #arr3 = ndimage.shift(arr2a, shift + (0,)*(arr2.ndim-2), order=1)
            #roiDataTransform *= QtGui.QTransform().translate(1+shift[0], 1+shift[1]) 
        #else:
            #arr3 = arr2
        
        
        #### Extract needed region from rotated/shifted array
        ## 1. map ROI into current data space (round these values off--they should be exact integer values at this point)
        #roiBounds = roiDataTransform.mapRect(self.boundingRect())
        ##print self, roiBounds.height()
        ##import traceback
        ##traceback.print_stack()
        
        #roiBounds = QtCore.QRect(round(roiBounds.left()), round(roiBounds.top()), round(roiBounds.width()), round(roiBounds.height()))
        
        ##2. intersect ROI with data bounds
        #dataBounds = roiBounds.intersect(QtCore.QRect(0, 0, arr3.shape[0], arr3.shape[1]))
        
        ##3. Extract data from array
        #db = dataBounds
        #bounds = (
            #(db.left(), db.right()+1),
            #(db.top(), db.bottom()+1)
        #)
        #arr4 = arr3[bounds[0][0]:bounds[0][1], bounds[1][0]:bounds[1][1]]

        #### Create zero array in size of ROI
        #arr5 = np.zeros((roiBounds.width(), roiBounds.height()) + arr4.shape[2:], dtype=arr4.dtype)
        
        ### Fill array with ROI data
        #orig = Point(dataBounds.topLeft() - roiBounds.topLeft())
        #subArr = arr5[orig[0]:orig[0]+arr4.shape[0], orig[1]:orig[1]+arr4.shape[1]]
        #subArr[:] = arr4[:subArr.shape[0], :subArr.shape[1]]
        
        
        ### figure out the reverse transpose order
        #tr2 = np.array(tr1)
        #for i in range(0, len(tr2)):
            #tr2[tr1[i]] = i
        #tr2 = tuple(tr2)
        
        ### Untranspose array before returning
        #return arr5.transpose(tr2)

    def getAffineSliceParams(self, data, img, axes=(0,1)):
        """
        Returns the parameters needed to use :func:`affineSlice <pyqtgraph.affineSlice>` to 
        extract a subset of *data* using this ROI and *img* to specify the subset.
        
        See :func:`getArrayRegion <pyqtgraph.ROI.getArrayRegion>` for more information.
        """
        if self.scene() is not img.scene():
            raise Exception("ROI and target item must be members of the same scene.")
        
        shape = self.state['size']
        
        origin = self.mapToItem(img, QtCore.QPointF(0, 0))
        
        ## vx and vy point in the directions of the slice axes, but must be scaled properly
        vx = self.mapToItem(img, QtCore.QPointF(1, 0)) - origin
        vy = self.mapToItem(img, QtCore.QPointF(0, 1)) - origin
        
        lvx = np.sqrt(vx.x()**2 + vx.y()**2)
        lvy = np.sqrt(vy.x()**2 + vy.y()**2)
        pxLen = img.width() / float(data.shape[axes[0]])
        #img.width is number of pixels or width of item?
        #need pxWidth and pxHeight instead of pxLen ?
        sx =  pxLen / lvx
        sy =  pxLen / lvy
        
        vectors = ((vx.x()*sx, vx.y()*sx), (vy.x()*sy, vy.y()*sy))
        shape = self.state['size']
        shape = [abs(shape[0]/sx), abs(shape[1]/sy)]
        
        origin = (origin.x(), origin.y())
        return shape, vectors, origin
        
    def getGlobalTransform(self, relativeTo=None):
        """Return global transformation (rotation angle+translation) required to move 
        from relative state to current state. If relative state isn't specified,
        then we use the state of the ROI when mouse is pressed."""
        if relativeTo == None:
            relativeTo = self.preMoveState
        st = self.getState()
        
        ## this is only allowed because we will be comparing the two 
        relativeTo['scale'] = relativeTo['size']
        st['scale'] = st['size']
        
        
        
        t1 = SRTTransform(relativeTo)
        t2 = SRTTransform(st)
        return t2/t1
        
        
        #st = self.getState()
        
        ### rotation
        #ang = (st['angle']-relativeTo['angle']) * 180. / 3.14159265358
        #rot = QtGui.QTransform()
        #rot.rotate(-ang)

        ### We need to come up with a universal transformation--one that can be applied to other objects 
        ### such that all maintain alignment. 
        ### More specifically, we need to turn the ROI's position and angle into
        ### a rotation _around the origin_ and a translation.
        
        #p0 = Point(relativeTo['pos'])

        ### base position, rotated
        #p1 = rot.map(p0)
        
        #trans = Point(st['pos']) - p1
        #return trans, ang

    def applyGlobalTransform(self, tr):
        st = self.getState()
        
        st['scale'] = st['size']
        st = SRTTransform(st)
        st = (st * tr).saveState()
        st['size'] = st['scale']
        self.setState(st)


class Handle(UIGraphicsItem):
    """
    Handle represents a single user-interactable point attached to an ROI. They
    are usually created by a call to one of the ROI.add___Handle() methods.
    
    Handles are represented as a square, diamond, or circle, and are drawn with 
    fixed pixel size regardless of the scaling of the view they are displayed in.
    
    Handles may be dragged to change the position, size, orientation, or other
    properties of the ROI they are attached to.
    
    
    """
    types = {   ## defines number of sides, start angle for each handle type
        't': (4, np.pi/4),
        'f': (4, np.pi/4), 
        's': (4, 0),
        'r': (12, 0),
        'sr': (12, 0),
        'rf': (12, 0),
    }

    sigClicked = QtCore.Signal(object, object)   # self, event
    sigRemoveRequested = QtCore.Signal(object)   # self
    
    def __init__(self, radius, typ=None, pen=(200, 200, 220), parent=None, deletable=False):
        #print "   create item with parent", parent
        #self.bounds = QtCore.QRectF(-1e-10, -1e-10, 2e-10, 2e-10)
        #self.setFlags(self.ItemIgnoresTransformations | self.ItemSendsScenePositionChanges)
        self.rois = []
        self.radius = radius
        self.typ = typ
        self.pen = fn.mkPen(pen)
        self.currentPen = self.pen
        self.pen.setWidth(0)
        self.pen.setCosmetic(True)
        self.isMoving = False
        self.sides, self.startAng = self.types[typ]
        self.buildPath()
        self._shape = None
        self.menu = self.buildMenu()
        
        UIGraphicsItem.__init__(self, parent=parent)
        self.setAcceptedMouseButtons(QtCore.Qt.NoButton)
        self.deletable = deletable
        if deletable:
            self.setAcceptedMouseButtons(QtCore.Qt.RightButton)        
        #self.updateShape()
        self.setZValue(11)
            
    def connectROI(self, roi):
        ### roi is the "parent" roi, i is the index of the handle in roi.handles
        self.rois.append(roi)
        
    def disconnectROI(self, roi):
        self.rois.remove(roi)
        #for i, r in enumerate(self.roi):
            #if r[0] == roi:
                #self.roi.pop(i)
                
    #def close(self):
        #for r in self.roi:
            #r.removeHandle(self)
            
    def setDeletable(self, b):
        self.deletable = b
        if b:
            self.setAcceptedMouseButtons(self.acceptedMouseButtons() | QtCore.Qt.RightButton)
        else:
            self.setAcceptedMouseButtons(self.acceptedMouseButtons() & ~QtCore.Qt.RightButton)
            
    def removeClicked(self):
        self.sigRemoveRequested.emit(self)

    def hoverEvent(self, ev):
        hover = False
        if not ev.isExit():
            if ev.acceptDrags(QtCore.Qt.LeftButton):
                hover=True
            for btn in [QtCore.Qt.LeftButton, QtCore.Qt.RightButton, QtCore.Qt.MidButton]:
                if int(self.acceptedMouseButtons() & btn) > 0 and ev.acceptClicks(btn):
                    hover=True
                    
        if hover:
            self.currentPen = fn.mkPen(255, 255,0)
        else:
            self.currentPen = self.pen
        self.update()
        #if (not ev.isExit()) and ev.acceptDrags(QtCore.Qt.LeftButton):
            #self.currentPen = fn.mkPen(255, 255,0)
        #else:
            #self.currentPen = self.pen
        #self.update()
            


    def mouseClickEvent(self, ev):
        ## right-click cancels drag
        if ev.button() == QtCore.Qt.RightButton and self.isMoving:
            self.isMoving = False  ## prevents any further motion
            self.movePoint(self.startPos, finish=True)
            #for r in self.roi:
                #r[0].cancelMove()
            ev.accept()
        elif int(ev.button() & self.acceptedMouseButtons()) > 0:
            ev.accept()
            if ev.button() == QtCore.Qt.RightButton and self.deletable:
                self.raiseContextMenu(ev)
            self.sigClicked.emit(self, ev)
        else:
            ev.ignore()        
            
            #elif self.deletable:
                #ev.accept()
                #self.raiseContextMenu(ev)
            #else:
                #ev.ignore()
                
    def buildMenu(self):
        menu = QtGui.QMenu()
        menu.setTitle("Handle")
        self.removeAction = menu.addAction("Remove handle", self.removeClicked) 
        return menu
        
    def getMenu(self):
        return self.menu

    def raiseContextMenu(self, ev):
        menu = self.scene().addParentContextMenus(self, self.getMenu(), ev)
        
        ## Make sure it is still ok to remove this handle
        removeAllowed = all([r.checkRemoveHandle(self) for r in self.rois])
        self.removeAction.setEnabled(removeAllowed)
        pos = ev.screenPos()
        menu.popup(QtCore.QPoint(pos.x(), pos.y()))    

    def mouseDragEvent(self, ev):
        if ev.button() != QtCore.Qt.LeftButton:
            return
        ev.accept()
        
        ## Inform ROIs that a drag is happening 
        ##  note: the ROI is informed that the handle has moved using ROI.movePoint
        ##  this is for other (more nefarious) purposes.
        #for r in self.roi:
            #r[0].pointDragEvent(r[1], ev)
            
        if ev.isFinish():
            if self.isMoving:
                for r in self.rois:
                    r.stateChangeFinished()
            self.isMoving = False
        elif ev.isStart():
            for r in self.rois:
                r.handleMoveStarted()
            self.isMoving = True
            self.startPos = self.scenePos()
            self.cursorOffset = self.scenePos() - ev.buttonDownScenePos()
            
        if self.isMoving:  ## note: isMoving may become False in mid-drag due to right-click.
            pos = ev.scenePos() + self.cursorOffset
            self.movePoint(pos, ev.modifiers(), finish=False)

    def movePoint(self, pos, modifiers=QtCore.Qt.KeyboardModifier(), finish=True):
        for r in self.rois:
            if not r.checkPointMove(self, pos, modifiers):
                return
        #print "point moved; inform %d ROIs" % len(self.roi)
        # A handle can be used by multiple ROIs; tell each to update its handle position
        for r in self.rois:
            r.movePoint(self, pos, modifiers, finish=finish, coords='scene')
        
    def buildPath(self):
        size = self.radius
        self.path = QtGui.QPainterPath()
        ang = self.startAng
        dt = 2*np.pi / self.sides
        for i in range(0, self.sides+1):
            x = size * cos(ang)
            y = size * sin(ang)
            ang += dt
            if i == 0:
                self.path.moveTo(x, y)
            else:
                self.path.lineTo(x, y)            
            
    def paint(self, p, opt, widget):
        ### determine rotation of transform
        #m = self.sceneTransform()
        ##mi = m.inverted()[0]
        #v = m.map(QtCore.QPointF(1, 0)) - m.map(QtCore.QPointF(0, 0))
        #va = np.arctan2(v.y(), v.x())
        
        ### Determine length of unit vector in painter's coords
        ##size = mi.map(Point(self.radius, self.radius)) - mi.map(Point(0, 0))
        ##size = (size.x()*size.x() + size.y() * size.y()) ** 0.5
        #size = self.radius
        
        #bounds = QtCore.QRectF(-size, -size, size*2, size*2)
        #if bounds != self.bounds:
            #self.bounds = bounds
            #self.prepareGeometryChange()
        p.setRenderHints(p.Antialiasing, True)
        p.setPen(self.currentPen)
        
        #p.rotate(va * 180. / 3.1415926)
        #p.drawPath(self.path)        
        p.drawPath(self.shape())
        #ang = self.startAng + va
        #dt = 2*np.pi / self.sides
        #for i in range(0, self.sides):
            #x1 = size * cos(ang)
            #y1 = size * sin(ang)
            #x2 = size * cos(ang+dt)
            #y2 = size * sin(ang+dt)
            #ang += dt
            #p.drawLine(Point(x1, y1), Point(x2, y2))
            
    def shape(self):
        if self._shape is None:
            s = self.generateShape()
            if s is None:
                return self.path
            self._shape = s
            self.prepareGeometryChange()  ## beware--this can cause the view to adjust, which would immediately invalidate the shape.
        return self._shape
    
    def boundingRect(self):
        #print 'roi:', self.roi
        s1 = self.shape()
        #print "   s1:", s1
        #s2 = self.shape()
        #print "   s2:", s2
        
        return self.shape().boundingRect()
            
    def generateShape(self):
        ## determine rotation of transform
        #m = self.sceneTransform()  ## Qt bug: do not access sceneTransform() until we know this object has a scene.
        #mi = m.inverted()[0]
        dt = self.deviceTransform()
        
        if dt is None:
            self._shape = self.path
            return None
        
        v = dt.map(QtCore.QPointF(1, 0)) - dt.map(QtCore.QPointF(0, 0))
        va = np.arctan2(v.y(), v.x())
        
        dti = fn.invertQTransform(dt)
        devPos = dt.map(QtCore.QPointF(0,0))
        tr = QtGui.QTransform()
        tr.translate(devPos.x(), devPos.y())
        tr.rotate(va * 180. / 3.1415926)
        
        return dti.map(tr.map(self.path))
        
        
    def viewTransformChanged(self):
        GraphicsObject.viewTransformChanged(self)
        self._shape = None  ## invalidate shape, recompute later if requested.
        self.update()
        
    #def itemChange(self, change, value):
        #if change == self.ItemScenePositionHasChanged:
            #self.updateShape()


class TestROI(ROI):
    def __init__(self, pos, size, **args):
        #QtGui.QGraphicsRectItem.__init__(self, pos[0], pos[1], size[0], size[1])
        ROI.__init__(self, pos, size, **args)
        #self.addTranslateHandle([0, 0])
        self.addTranslateHandle([0.5, 0.5])
        self.addScaleHandle([1, 1], [0, 0])
        self.addScaleHandle([0, 0], [1, 1])
        self.addScaleRotateHandle([1, 0.5], [0.5, 0.5])
        self.addScaleHandle([0.5, 1], [0.5, 0.5])
        self.addRotateHandle([1, 0], [0, 0])
        self.addRotateHandle([0, 1], [1, 1])



class RectROI(ROI):
    """
    Rectangular ROI subclass with a single scale handle at the top-right corner.
    
    ============== =============================================================
    **Arguments**
    pos            (length-2 sequence) The position of the ROI origin.
                   See ROI().
    size           (length-2 sequence) The size of the ROI. See ROI().
    centered       (bool) If True, scale handles affect the ROI relative to its
                   center, rather than its origin.
    sideScalers    (bool) If True, extra scale handles are added at the top and 
                   right edges.
    \**args        All extra keyword arguments are passed to ROI()
    ============== =============================================================
    
    """
    def __init__(self, pos, size, centered=False, sideScalers=False, **args):
        #QtGui.QGraphicsRectItem.__init__(self, 0, 0, size[0], size[1])
        ROI.__init__(self, pos, size, **args)
        if centered:
            center = [0.5, 0.5]
        else:
            center = [0, 0]
            
        #self.addTranslateHandle(center)
        self.addScaleHandle([1, 1], center)
        if sideScalers:
            self.addScaleHandle([1, 0.5], [center[0], 0.5])
            self.addScaleHandle([0.5, 1], [0.5, center[1]])

class LineROI(ROI):
    """
    Rectangular ROI subclass with scale-rotate handles on either side. This
    allows the ROI to be positioned as if moving the ends of a line segment.
    A third handle controls the width of the ROI orthogonal to its "line" axis.
    
    ============== =============================================================
    **Arguments**
    pos1           (length-2 sequence) The position of the center of the ROI's
                   left edge.
    pos2           (length-2 sequence) The position of the center of the ROI's
                   right edge.
    width          (float) The width of the ROI.
    \**args        All extra keyword arguments are passed to ROI()
    ============== =============================================================
    
    """
    def __init__(self, pos1, pos2, width, **args):
        pos1 = Point(pos1)
        pos2 = Point(pos2)
        d = pos2-pos1
        l = d.length()
        ang = Point(1, 0).angle(d)
        ra = ang * np.pi / 180.
        c = Point(-width/2. * sin(ra), -width/2. * cos(ra))
        pos1 = pos1 + c
        
        ROI.__init__(self, pos1, size=Point(l, width), angle=ang, **args)
        self.addScaleRotateHandle([0, 0.5], [1, 0.5])
        self.addScaleRotateHandle([1, 0.5], [0, 0.5])
        self.addScaleHandle([0.5, 1], [0.5, 0.5])
        

        
class MultiRectROI(QtGui.QGraphicsObject):
    """
    Chain of rectangular ROIs connected by handles. 
    
    This is generally used to mark a curved path through 
    an image similarly to PolyLineROI. It differs in that each segment
    of the chain is rectangular instead of linear and thus has width.
    
    ============== =============================================================
    **Arguments**
    points         (list of length-2 sequences) The list of points in the path.
    width          (float) The width of the ROIs orthogonal to the path.
    \**args        All extra keyword arguments are passed to ROI()
    ============== =============================================================
    """
    sigRegionChangeFinished = QtCore.Signal(object)
    sigRegionChangeStarted = QtCore.Signal(object)
    sigRegionChanged = QtCore.Signal(object)
    
    def __init__(self, points, width, pen=None, **args):
        QtGui.QGraphicsObject.__init__(self)
        self.pen = pen
        self.roiArgs = args
        self.lines = []
        if len(points) < 2:
            raise Exception("Must start with at least 2 points")
        
        ## create first segment
        self.addSegment(points[1], connectTo=points[0], scaleHandle=True)
        
        ## create remaining segments
        for p in points[2:]:
            self.addSegment(p)
        
        
    def paint(self, *args):
        pass
    
    def boundingRect(self):
        return QtCore.QRectF()
        
    def roiChangedEvent(self):
        w = self.lines[0].state['size'][1]
        for l in self.lines[1:]:
            w0 = l.state['size'][1]
            if w == w0:
                continue
            l.scale([1.0, w/w0], center=[0.5,0.5])
        self.sigRegionChanged.emit(self)
            
    def roiChangeStartedEvent(self):
        self.sigRegionChangeStarted.emit(self)
        
    def roiChangeFinishedEvent(self):
        self.sigRegionChangeFinished.emit(self)
        
    def getHandlePositions(self):
        """Return the positions of all handles in local coordinates."""
        pos = [self.mapFromScene(self.lines[0].getHandles()[0].scenePos())]
        for l in self.lines:
            pos.append(self.mapFromScene(l.getHandles()[1].scenePos()))
        return pos
        
    def getArrayRegion(self, arr, img=None, axes=(0,1)):
        rgns = []
        for l in self.lines:
            rgn = l.getArrayRegion(arr, img, axes=axes)
            if rgn is None:
                continue
                #return None
            rgns.append(rgn)
            #print l.state['size']
            
        ## make sure orthogonal axis is the same size
        ## (sometimes fp errors cause differences)
        ms = min([r.shape[axes[1]] for r in rgns])
        sl = [slice(None)] * rgns[0].ndim
        sl[axes[1]] = slice(0,ms)
        rgns = [r[sl] for r in rgns]
        #print [r.shape for r in rgns], axes
        
        return np.concatenate(rgns, axis=axes[0])
        
    def addSegment(self, pos=(0,0), scaleHandle=False, connectTo=None):
        """
        Add a new segment to the ROI connecting from the previous endpoint to *pos*.
        (pos is specified in the parent coordinate system of the MultiRectROI)
        """
        
        ## by default, connect to the previous endpoint
        if connectTo is None:
            connectTo = self.lines[-1].getHandles()[1]
            
        ## create new ROI
        newRoi = ROI((0,0), [1, 5], parent=self, pen=self.pen, **self.roiArgs)
        self.lines.append(newRoi)
        
        ## Add first SR handle
        if isinstance(connectTo, Handle):
            self.lines[-1].addScaleRotateHandle([0, 0.5], [1, 0.5], item=connectTo)
            newRoi.movePoint(connectTo, connectTo.scenePos(), coords='scene')
        else:
            h = self.lines[-1].addScaleRotateHandle([0, 0.5], [1, 0.5])
            newRoi.movePoint(h, connectTo, coords='scene')
            
        ## add second SR handle
        h = self.lines[-1].addScaleRotateHandle([1, 0.5], [0, 0.5]) 
        newRoi.movePoint(h, pos)
        
        ## optionally add scale handle (this MUST come after the two SR handles)
        if scaleHandle:
            newRoi.addScaleHandle([0.5, 1], [0.5, 0.5])
            
        newRoi.translatable = False 
        newRoi.sigRegionChanged.connect(self.roiChangedEvent) 
        newRoi.sigRegionChangeStarted.connect(self.roiChangeStartedEvent) 
        newRoi.sigRegionChangeFinished.connect(self.roiChangeFinishedEvent)
        self.sigRegionChanged.emit(self) 
    

    def removeSegment(self, index=-1): 
        """Remove a segment from the ROI."""
        roi = self.lines[index]
        self.lines.pop(index)
        self.scene().removeItem(roi)
        roi.sigRegionChanged.disconnect(self.roiChangedEvent) 
        roi.sigRegionChangeStarted.disconnect(self.roiChangeStartedEvent) 
        roi.sigRegionChangeFinished.disconnect(self.roiChangeFinishedEvent)
        
        self.sigRegionChanged.emit(self)
        
        
class MultiLineROI(MultiRectROI):
    def __init__(self, *args, **kwds):
        MultiRectROI.__init__(self, *args, **kwds)
        print("Warning: MultiLineROI has been renamed to MultiRectROI. (and MultiLineROI may be redefined in the future)")
        
class EllipseROI(ROI):
    """
    Elliptical ROI subclass with one scale handle and one rotation handle.
    
    
    ============== =============================================================
    **Arguments**
    pos            (length-2 sequence) The position of the ROI's origin.
    size           (length-2 sequence) The size of the ROI's bounding rectangle.
    \**args        All extra keyword arguments are passed to ROI()
    ============== =============================================================
    
    """
    def __init__(self, pos, size, **args):
        #QtGui.QGraphicsRectItem.__init__(self, 0, 0, size[0], size[1])
        ROI.__init__(self, pos, size, **args)
        self.addRotateHandle([1.0, 0.5], [0.5, 0.5])
        self.addScaleHandle([0.5*2.**-0.5 + 0.5, 0.5*2.**-0.5 + 0.5], [0.5, 0.5])
            
    def paint(self, p, opt, widget):
        r = self.boundingRect()
        p.setRenderHint(QtGui.QPainter.Antialiasing)
        p.setPen(self.currentPen)
        
        p.scale(r.width(), r.height())## workaround for GL bug
        r = QtCore.QRectF(r.x()/r.width(), r.y()/r.height(), 1,1)
        
        p.drawEllipse(r)
        
    def getArrayRegion(self, arr, img=None):
        """
        Return the result of ROI.getArrayRegion() masked by the elliptical shape
        of the ROI. Regions outside the ellipse are set to 0.
        """
        arr = ROI.getArrayRegion(self, arr, img)
        if arr is None or arr.shape[0] == 0 or arr.shape[1] == 0:
            return None
        w = arr.shape[0]
        h = arr.shape[1]
        ## generate an ellipsoidal mask
        mask = np.fromfunction(lambda x,y: (((x+0.5)/(w/2.)-1)**2+ ((y+0.5)/(h/2.)-1)**2)**0.5 < 1, (w, h))
    
        return arr * mask
    
    def shape(self):
        self.path = QtGui.QPainterPath()
        self.path.addEllipse(self.boundingRect())
        return self.path
        
        
class CircleROI(EllipseROI):
    """
    Circular ROI subclass. Behaves exactly as EllipseROI, but may only be scaled
    proportionally to maintain its aspect ratio.
    
    ============== =============================================================
    **Arguments**
    pos            (length-2 sequence) The position of the ROI's origin.
    size           (length-2 sequence) The size of the ROI's bounding rectangle.
    \**args        All extra keyword arguments are passed to ROI()
    ============== =============================================================
    
    """
    def __init__(self, pos, size, **args):
        ROI.__init__(self, pos, size, **args)
        self.aspectLocked = True
        #self.addTranslateHandle([0.5, 0.5])
        self.addScaleHandle([0.5*2.**-0.5 + 0.5, 0.5*2.**-0.5 + 0.5], [0.5, 0.5])


class PolygonROI(ROI):
    ## deprecated. Use PloyLineROI instead.
    
    def __init__(self, positions, pos=None, **args):
        if pos is None:
            pos = [0,0]
        ROI.__init__(self, pos, [1,1], **args)
        #ROI.__init__(self, positions[0])
        for p in positions:
            self.addFreeHandle(p)
        self.setZValue(1000)
        print("Warning: PolygonROI is deprecated. Use PolyLineROI instead.")
        
            
    def listPoints(self):
        return [p['item'].pos() for p in self.handles]
            
    #def movePoint(self, *args, **kargs):
        #ROI.movePoint(self, *args, **kargs)
        #self.prepareGeometryChange()
        #for h in self.handles:
            #h['pos'] = h['item'].pos()
            
    def paint(self, p, *args):
        p.setRenderHint(QtGui.QPainter.Antialiasing)
        p.setPen(self.currentPen)
        for i in range(len(self.handles)):
            h1 = self.handles[i]['item'].pos()
            h2 = self.handles[i-1]['item'].pos()
            p.drawLine(h1, h2)
        
    def boundingRect(self):
        r = QtCore.QRectF()
        for h in self.handles:
            r |= self.mapFromItem(h['item'], h['item'].boundingRect()).boundingRect()   ## |= gives the union of the two QRectFs
        return r
    
    def shape(self):
        p = QtGui.QPainterPath()
        p.moveTo(self.handles[0]['item'].pos())
        for i in range(len(self.handles)):
            p.lineTo(self.handles[i]['item'].pos())
        return p
    
    def stateCopy(self):
        sc = {}
        sc['pos'] = Point(self.state['pos'])
        sc['size'] = Point(self.state['size'])
        sc['angle'] = self.state['angle']
        #sc['handles'] = self.handles
        return sc

class PolyLineROI(ROI):
    """
    Container class for multiple connected LineSegmentROIs.
    
    This class allows the user to draw paths of multiple line segments.
    
    ============== =============================================================
    **Arguments**
    positions      (list of length-2 sequences) The list of points in the path.
                   Note that, unlike the handle positions specified in other
                   ROIs, these positions must be expressed in the normal
                   coordinate system of the ROI, rather than (0 to 1) relative
                   to the size of the ROI.
    closed         (bool) if True, an extra LineSegmentROI is added connecting 
                   the beginning and end points.
    \**args        All extra keyword arguments are passed to ROI()
    ============== =============================================================
    
    """
    def __init__(self, positions, closed=False, pos=None, **args):
        
        if pos is None:
            pos = [0,0]
            
        self.closed = closed
        self.segments = []
        ROI.__init__(self, pos, size=[1,1], **args)
        
        for p in positions:
            self.addFreeHandle(p)
         
        start = -1 if self.closed else 0
        for i in range(start, len(self.handles)-1):
            self.addSegment(self.handles[i]['item'], self.handles[i+1]['item'])

    def addSegment(self, h1, h2, index=None):
        seg = LineSegmentROI(handles=(h1, h2), pen=self.pen, parent=self, movable=False)
        if index is None:
            self.segments.append(seg)
        else:
            self.segments.insert(index, seg)
        seg.sigClicked.connect(self.segmentClicked)
        seg.setAcceptedMouseButtons(QtCore.Qt.LeftButton)
        seg.setZValue(self.zValue()+1)
        for h in seg.handles:
            h['item'].setDeletable(True)
            h['item'].setAcceptedMouseButtons(h['item'].acceptedMouseButtons() | QtCore.Qt.LeftButton) ## have these handles take left clicks too, so that handles cannot be added on top of other handles
        
    def setMouseHover(self, hover):
        ## Inform all the ROI's segments that the mouse is(not) hovering over it
        ROI.setMouseHover(self, hover)
        for s in self.segments:
            s.setMouseHover(hover)
          
    def addHandle(self, info, index=None):
        h = ROI.addHandle(self, info, index=index)
        h.sigRemoveRequested.connect(self.removeHandle)
        return h
        
    def segmentClicked(self, segment, ev=None, pos=None): ## pos should be in this item's coordinate system
        if ev != None:
            pos = segment.mapToParent(ev.pos())
        elif pos != None:
            pos = pos
        else:
            raise Exception("Either an event or a position must be given.")
        h1 = segment.handles[0]['item']
        h2 = segment.handles[1]['item']
        
        i = self.segments.index(segment)
        h3 = self.addFreeHandle(pos, index=self.indexOfHandle(h2))
        self.addSegment(h3, h2, index=i+1)
        segment.replaceHandle(h2, h3)
        
    def removeHandle(self, handle, updateSegments=True):
        ROI.removeHandle(self, handle)
        handle.sigRemoveRequested.disconnect(self.removeHandle)
        
        if not updateSegments:
            return
        segments = handle.rois[:]
        
        if len(segments) == 1:
            self.removeSegment(segments[0])
        else:
            handles = [h['item'] for h in segments[1].handles]
            handles.remove(handle)
            segments[0].replaceHandle(handle, handles[0])
            self.removeSegment(segments[1])
        
    def removeSegment(self, seg):
        for handle in seg.handles[:]:
            seg.removeHandle(handle['item'])
        self.segments.remove(seg)
        seg.sigClicked.disconnect(self.segmentClicked)
        self.scene().removeItem(seg)
        
    def checkRemoveHandle(self, h):
        ## called when a handle is about to display its context menu
        if self.closed:
            return len(self.handles) > 3
        else:
            return len(self.handles) > 2
        
    def paint(self, p, *args):
        #for s in self.segments:
            #s.update()
        #p.setPen(self.currentPen)
        #p.setPen(fn.mkPen('w'))
        #p.drawRect(self.boundingRect())
        #p.drawPath(self.shape())
        pass
    
    def boundingRect(self):
        return self.shape().boundingRect()
        #r = QtCore.QRectF()
        #for h in self.handles:
            #r |= self.mapFromItem(h['item'], h['item'].boundingRect()).boundingRect()   ## |= gives the union of the two QRectFs
        #return r 

    def shape(self):
        p = QtGui.QPainterPath()
        if len(self.handles) == 0:
            return p
        p.moveTo(self.handles[0]['item'].pos())
        for i in range(len(self.handles)):
            p.lineTo(self.handles[i]['item'].pos())
        p.lineTo(self.handles[0]['item'].pos())
        return p        

    def getArrayRegion(self, data, img, axes=(0,1), returnMappedCoords=False, **kwds):
        """
        Return the result of ROI.getArrayRegion(), masked by the shape of the 
        ROI. Values outside the ROI shape are set to 0.
        """
        sl = self.getArraySlice(data, img, axes=(0,1))
        if sl is None:
            return None
        sliced = data[sl[0]]
        im = QtGui.QImage(sliced.shape[axes[0]], sliced.shape[axes[1]], QtGui.QImage.Format_ARGB32)
        im.fill(0x0)
        p = QtGui.QPainter(im)
        p.setPen(fn.mkPen(None))
        p.setBrush(fn.mkBrush('w'))
        p.setTransform(self.itemTransform(img)[0])
        bounds = self.mapRectToItem(img, self.boundingRect())
        p.translate(-bounds.left(), -bounds.top()) 
        p.drawPath(self.shape())
        p.end()
        mask = fn.imageToArray(im)[:,:,0].astype(float) / 255.
        shape = [1] * data.ndim
        shape[axes[0]] = sliced.shape[axes[0]]
        shape[axes[1]] = sliced.shape[axes[1]]
        return sliced * mask.reshape(shape)

    def setPen(self, *args, **kwds):
        ROI.setPen(self, *args, **kwds)
        for seg in self.segments:
            seg.setPen(*args, **kwds)

class LineSegmentROI(ROI):
    """
    ROI subclass with two freely-moving handles defining a line.
    
    ============== =============================================================
    **Arguments**
    positions      (list of two length-2 sequences) The endpoints of the line 
                   segment. Note that, unlike the handle positions specified in 
                   other ROIs, these positions must be expressed in the normal
                   coordinate system of the ROI, rather than (0 to 1) relative
                   to the size of the ROI.
    \**args        All extra keyword arguments are passed to ROI()
    ============== =============================================================
    """
    
    def __init__(self, positions=(None, None), pos=None, handles=(None,None), **args):
        if pos is None:
            pos = [0,0]
            
        ROI.__init__(self, pos, [1,1], **args)
        #ROI.__init__(self, positions[0])
        if len(positions) > 2:
            raise Exception("LineSegmentROI must be defined by exactly 2 positions. For more points, use PolyLineROI.")
        
        for i, p in enumerate(positions):
            self.addFreeHandle(p, item=handles[i])
                
        
    def listPoints(self):
        return [p['item'].pos() for p in self.handles]
            
    def paint(self, p, *args):
        p.setRenderHint(QtGui.QPainter.Antialiasing)
        p.setPen(self.currentPen)
        h1 = self.handles[0]['item'].pos()
        h2 = self.handles[1]['item'].pos()
        p.drawLine(h1, h2)
        
    def boundingRect(self):
        return self.shape().boundingRect()
    
    def shape(self):
        p = QtGui.QPainterPath()
    
        h1 = self.handles[0]['item'].pos()
        h2 = self.handles[1]['item'].pos()
        dh = h2-h1
        if dh.length() == 0:
            return p
        pxv = self.pixelVectors(dh)[1]
        if pxv is None:
            return p
            
        pxv *= 4
        
        p.moveTo(h1+pxv)
        p.lineTo(h2+pxv)
        p.lineTo(h2-pxv)
        p.lineTo(h1-pxv)
        p.lineTo(h1+pxv)
      
        return p
    
    def getArrayRegion(self, data, img, axes=(0,1)):
        """
        Use the position of this ROI relative to an imageItem to pull a slice 
        from an array.
        
        Since this pulls 1D data from a 2D coordinate system, the return value 
        will have ndim = data.ndim-1
        
        See ROI.getArrayRegion() for a description of the arguments.
        """
        
        imgPts = [self.mapToItem(img, h['item'].pos()) for h in self.handles]
        rgns = []
        for i in range(len(imgPts)-1):
            d = Point(imgPts[i+1] - imgPts[i])
            o = Point(imgPts[i])
            r = fn.affineSlice(data, shape=(int(d.length()),), vectors=[Point(d.norm())], origin=o, axes=axes, order=1)
            rgns.append(r)
            
        return np.concatenate(rgns, axis=axes[0])
        

class SpiralROI(ROI):
    def __init__(self, pos=None, size=None, **args):
        if size == None:
            size = [100e-6,100e-6]
        if pos == None:
            pos = [0,0]
        ROI.__init__(self, pos, size, **args)
        self.translateSnap = False
        self.addFreeHandle([0.25,0], name='a')
        self.addRotateFreeHandle([1,0], [0,0], name='r')
        #self.getRadius()
        #QtCore.connect(self, QtCore.SIGNAL('regionChanged'), self.
        
        
    def getRadius(self):
        radius = Point(self.handles[1]['item'].pos()).length()
        #r2 = radius[1]
        #r3 = r2[0]
        return radius
    
    def boundingRect(self):
        r = self.getRadius()
        return QtCore.QRectF(-r*1.1, -r*1.1, 2.2*r, 2.2*r)
        #return self.bounds
    
    #def movePoint(self, *args, **kargs):
        #ROI.movePoint(self, *args, **kargs)
        #self.prepareGeometryChange()
        #for h in self.handles:
            #h['pos'] = h['item'].pos()/self.state['size'][0]
            
    def stateChanged(self, finish=True):
        ROI.stateChanged(self, finish=finish)
        if len(self.handles) > 1:
            self.path = QtGui.QPainterPath()
            h0 = Point(self.handles[0]['item'].pos()).length()
            a = h0/(2.0*np.pi)
            theta = 30.0*(2.0*np.pi)/360.0
            self.path.moveTo(QtCore.QPointF(a*theta*cos(theta), a*theta*sin(theta)))
            x0 = a*theta*cos(theta)
            y0 = a*theta*sin(theta)
            radius = self.getRadius()
            theta += 20.0*(2.0*np.pi)/360.0
            i = 0
            while Point(x0, y0).length() < radius and i < 1000:
                x1 = a*theta*cos(theta)
                y1 = a*theta*sin(theta)
                self.path.lineTo(QtCore.QPointF(x1,y1))
                theta += 20.0*(2.0*np.pi)/360.0
                x0 = x1
                y0 = y1
                i += 1
           
                
            return self.path
    
        
    def shape(self):
        p = QtGui.QPainterPath()
        p.addEllipse(self.boundingRect())
        return p
    
    def paint(self, p, *args):
        p.setRenderHint(QtGui.QPainter.Antialiasing)
        #path = self.shape()
        p.setPen(self.currentPen)
        p.drawPath(self.path)
        p.setPen(QtGui.QPen(QtGui.QColor(255,0,0)))
        p.drawPath(self.shape())
        p.setPen(QtGui.QPen(QtGui.QColor(0,0,255)))
        p.drawRect(self.boundingRect())
        
    

            
<|MERGE_RESOLUTION|>--- conflicted
+++ resolved
@@ -36,7 +36,6 @@
     return "[%f, %f] + [%f, %f]" % (r.x(), r.y(), r.width(), r.height())
 
 class ROI(GraphicsObject):
-<<<<<<< HEAD
     """
     Generic region-of-interest widget.
     
@@ -44,37 +43,8 @@
     rotate/translate/scale handles.
     ROIs can be customized to have a variety of shapes (by subclassing or using
     any of the built-in subclasses) and any combination of draggable handles
-    that allow the user to manibulate the ROI.
-    
-    
-    ======================= ====================================================
-    **Signals**
-=======
-    """Generic region-of-interest widget. 
-    Can be used for implementing many types of selection box with rotate/translate/scale handles.
-
-    ======================= ====================================================
-    **Signals:**
->>>>>>> da4bb3df
-    sigRegionChangeFinished Emitted when the user stops dragging the ROI (or
-                            one of its handles) or if the ROI is changed
-                            programatically.
-    sigRegionChangeStarted  Emitted when the user starts dragging the ROI (or
-                            one of its handles).
-    sigRegionChanged        Emitted any time the position of the ROI changes,
-                            including while it is being dragged by the user.
-    sigHoverEvent           Emitted when the mouse hovers over the ROI.
-    sigClicked              Emitted when the user clicks on the ROI.
-                            Note that clicking is disabled by default to prevent
-                            stealing clicks from objects behind the ROI. To 
-                            enable clicking, call 
-                            roi.setAcceptedMouseButtons(QtCore.Qt.LeftButton). 
-                            See QtGui.QGraphicsItem documentation for more 
-                            details.
-    sigRemoveRequested      Emitted when the user selects 'remove' from the 
-                            ROI's context menu (if available).
-    ======================= ====================================================
-<<<<<<< HEAD
+    that allow the user to manipulate the ROI.
+    
     
     
     ================ ===========================================================
@@ -111,8 +81,29 @@
                      sigRemoveRequested when this menu action is selected.
                      Default is False.
     ================ ===========================================================
-=======
->>>>>>> da4bb3df
+    
+    
+    
+    ======================= ====================================================
+    **Signals**
+    sigRegionChangeFinished Emitted when the user stops dragging the ROI (or
+                            one of its handles) or if the ROI is changed
+                            programatically.
+    sigRegionChangeStarted  Emitted when the user starts dragging the ROI (or
+                            one of its handles).
+    sigRegionChanged        Emitted any time the position of the ROI changes,
+                            including while it is being dragged by the user.
+    sigHoverEvent           Emitted when the mouse hovers over the ROI.
+    sigClicked              Emitted when the user clicks on the ROI.
+                            Note that clicking is disabled by default to prevent
+                            stealing clicks from objects behind the ROI. To 
+                            enable clicking, call 
+                            roi.setAcceptedMouseButtons(QtCore.Qt.LeftButton). 
+                            See QtGui.QGraphicsItem documentation for more 
+                            details.
+    sigRemoveRequested      Emitted when the user selects 'remove' from the 
+                            ROI's context menu (if available).
+    ======================= ====================================================
     """
     
     sigRegionChangeFinished = QtCore.Signal(object)
